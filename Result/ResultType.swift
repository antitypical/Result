--- conflicted
+++ resolved
@@ -50,32 +50,28 @@
 	}
 
 	/// Returns a new Result by mapping `Success`es’ values using `transform`, or re-wrapping `Failure`s’ errors.
-<<<<<<< HEAD
 #if swift(>=3)
+	@warn_unused_result
 	public func map<U>(@noescape _ transform: Value -> U) -> Result<U, Error> {
 		return flatMap { .Success(transform($0)) }
 	}
 #else
-=======
 	@warn_unused_result
->>>>>>> 605dcb16
 	public func map<U>(@noescape transform: Value -> U) -> Result<U, Error> {
 		return flatMap { .Success(transform($0)) }
 	}
 #endif
 
 	/// Returns the result of applying `transform` to `Success`es’ values, or re-wrapping `Failure`’s errors.
-<<<<<<< HEAD
 #if swift(>=3)
+	@warn_unused_result
 	public func flatMap<U>(@noescape _ transform: Value -> Result<U, Error>) -> Result<U, Error> {
 		return analysis(
 			ifSuccess: transform,
 			ifFailure: Result<U, Error>.Failure)
 	}
 #else
-=======
 	@warn_unused_result
->>>>>>> 605dcb16
 	public func flatMap<U>(@noescape transform: Value -> Result<U, Error>) -> Result<U, Error> {
 		return analysis(
 			ifSuccess: transform,
@@ -84,32 +80,28 @@
 #endif
 	
 	/// Returns a new Result by mapping `Failure`'s values using `transform`, or re-wrapping `Success`es’ values.
-<<<<<<< HEAD
 #if swift(>=3)
+	@warn_unused_result
 	public func mapError<Error2>(@noescape _ transform: Error -> Error2) -> Result<Value, Error2> {
 		return flatMapError { .Failure(transform($0)) }
 	}
 #else
-=======
 	@warn_unused_result
->>>>>>> 605dcb16
 	public func mapError<Error2>(@noescape transform: Error -> Error2) -> Result<Value, Error2> {
 		return flatMapError { .Failure(transform($0)) }
 	}
 #endif
 
 	/// Returns the result of applying `transform` to `Failure`’s errors, or re-wrapping `Success`es’ values.
-<<<<<<< HEAD
 #if swift(>=3)
+	@warn_unused_result
 	public func flatMapError<Error2>(@noescape _ transform: Error -> Result<Value, Error2>) -> Result<Value, Error2> {
 		return analysis(
 			ifSuccess: Result<Value, Error2>.Success,
 			ifFailure: transform)
 	}
 #else
-=======
 	@warn_unused_result
->>>>>>> 605dcb16
 	public func flatMapError<Error2>(@noescape transform: Error -> Result<Value, Error2>) -> Result<Value, Error2> {
 		return analysis(
 			ifSuccess: Result<Value, Error2>.Success,
@@ -130,8 +122,8 @@
 public extension ResultType where Error: ErrorTypeConvertible {
 
 	/// Returns the result of applying `transform` to `Success`es’ values, or wrapping thrown errors.
-<<<<<<< HEAD
 #if swift(>=3)
+	@warn_unused_result
 	public func tryMap<U>(@noescape _ transform: Value throws -> U) -> Result<U, Error> {
 		return flatMap { value in
 			do {
@@ -145,9 +137,7 @@
 		}
 	}
 #else
-=======
 	@warn_unused_result
->>>>>>> 605dcb16
 	public func tryMap<U>(@noescape transform: Value throws -> U) -> Result<U, Error> {
 		return flatMap { value in
 			do {
